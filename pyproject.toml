[tool.poetry]
name = "replay-rec"
version = "0.10.0"
license = "Apache-2.0"
description = "RecSys Library"
authors = ["AI Lab",
           "Alexey Vasilev",
           "Anna Volodkevich",
           "Alexey Grishanov",
           "Yan-Martin Tamm",
           "Boris Shminke",
           "Alexander Sidorenko",
           "Roza Aysina"]
readme = "README.md"
homepage = "https://sb-ai-lab.github.io/RePlay/"
repository = "https://github.com/sb-ai-lab/RePlay"
classifiers = [
    "Operating System :: OS Independent",
    "Intended Audience :: Science/Research",
    "Development Status :: 4 - Beta",
    "Environment :: Console",
    "Intended Audience :: Developers",
    "Intended Audience :: Science/Research",
    "Natural Language :: English",
    "Topic :: Scientific/Engineering :: Artificial Intelligence",
]
packages = [
    { include = "replay" }
]

[tool.poetry.dependencies]
python = ">=3.7, <3.10"
lightfm = "*"
lightautoml = ">=0.3.1, <0.3.7"
numpy = ">=1.20.0"
optuna = "*"
pandas = "*"
psutil = "*"
pyspark = ">=3.0, < 3.2"
scipy = "*"
scikit-learn = "*"
torch = "*"
numba = ">=0.50"
llvmlite = ">=0.32.1"
seaborn = "*"
pyarrow = "*"
implicit = ">=0.5"
<<<<<<< HEAD
d3rlpy = "*"
=======
pytorch-ranger = "^0.1.1"
>>>>>>> 5d778f14

[tool.poetry.dev-dependencies]
# dev only
# visualization
jupyter = "*"
jupyterlab = "*"
matplotlib = "*"
# testing
pytest = "5.4.3"
pytest-cov = "2.9.0"
parameterized = "0.7.4"
statsmodels = "*"
# style
flake8 = "*"
black = "*"
pre-commit = "*"
pylint = "*"
# docs
Sphinx = "*"
sphinx-rtd-theme = "*"
sphinx-autodoc-typehints = "*"
docutils = "=0.16"
myst-parser = "*"
ghp-import = "*"
# emacs dependencies
rope = "*"
virtualenv = "*"
# stubs
data-science-types = "*"
pyspark-stubs = "*"

[tool.black]
line-length = 79

[build-system]
requires = ["poetry-core>=1.0.0"]
build-backend = "poetry.core.masonry.api"<|MERGE_RESOLUTION|>--- conflicted
+++ resolved
@@ -45,11 +45,8 @@
 seaborn = "*"
 pyarrow = "*"
 implicit = ">=0.5"
-<<<<<<< HEAD
+pytorch-ranger = "^0.1.1"
 d3rlpy = "*"
-=======
-pytorch-ranger = "^0.1.1"
->>>>>>> 5d778f14
 
 [tool.poetry.dev-dependencies]
 # dev only
