--- conflicted
+++ resolved
@@ -454,7 +454,6 @@
 
     @property
     def logger(self) -> logging.Logger:
-        """ логгер данного рекомендателя"""
         if self._logger is None:
             self._logger = logging.getLogger("sponge_bob_magic")
         return self._logger
@@ -488,9 +487,5 @@
 
     def inv_index(self, log):
         return self.inv_user_indexer.transform(
-<<<<<<< HEAD
-            self.inv_item_indexer.transform(log)
-=======
             self.inv_user_indexer.transform(log)
->>>>>>> d64dec49
         ).drop("user_idx", "item_idx")