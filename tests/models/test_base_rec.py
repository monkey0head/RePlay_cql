# pylint: disable-all
<<<<<<< HEAD
from datetime import datetime
from typing import Optional

import pytest
import numpy as np
from pandas import DataFrame
from pyspark.sql import functions as sf

from replay.constants import LOG_SCHEMA
from replay.models import Word2VecRec, Recommender
from replay.utils import vector_dot
from tests.utils import spark


class DerivedRec(Recommender):
    def _fit(
        self,
        log: DataFrame,
        user_features: Optional[DataFrame] = None,
        item_features: Optional[DataFrame] = None,
    ) -> None:
        pass

    def _predict(
        self,
        log: DataFrame,
        k: int,
        users: DataFrame,
        items: DataFrame,
        user_features: Optional[DataFrame] = None,
        item_features: Optional[DataFrame] = None,
        filter_seen_items: bool = True,
    ) -> DataFrame:
        pass


@pytest.fixture
def log(spark):
    return spark.createDataFrame(
        data=[["1", "2", "3", "4"]],
        schema=["item_id", "user_id", "timestamp", "relevance"],
    )


@pytest.fixture
def model():
    return DerivedRec()


@pytest.mark.parametrize("array", [log, None, [1, 2, 2, 3]])
def test_extract_if_needed(spark, model, array):
    log = spark.createDataFrame(data=[[1], [2], [3]], schema=["test"])
    assert sorted(
        list(model._extract_unique(log, log, "test").toPandas()["test"])
    ) == [1, 2, 3]


def test_users_count(model, log):
    with pytest.raises(AttributeError):
        model.users_count
    model.fit(log)
    assert model.users_count == 1


def test_items_count(model, log):
    with pytest.raises(AttributeError):
        model.items_count
    model.fit(log)
    assert model.items_count == 1


def test_str(model):
    assert str(model) == "DerivedRec"
=======
from typing import Dict, Optional

from pyspark.sql import DataFrame
from pyspark.sql.types import StructType
from tests.pyspark_testcase import PySparkTest

from replay.models.base_rec import Recommender


class RecTestCase(PySparkTest):
    class DerivedRec(Recommender):
        def _fit(
            self,
            log: DataFrame,
            user_features: Optional[DataFrame] = None,
            item_features: Optional[DataFrame] = None,
        ) -> None:
            pass

        def _predict(
            self,
            log: DataFrame,
            k: int,
            users: DataFrame,
            items: DataFrame,
            user_features: Optional[DataFrame] = None,
            item_features: Optional[DataFrame] = None,
            filter_seen_items: bool = True,
        ) -> DataFrame:
            pass

    def setUp(self):
        self.model = self.DerivedRec()
        self.empty_df = self.spark.createDataFrame(
            data=[], schema=StructType([])
        )
        self.log = self.spark.createDataFrame(
            data=[["1", "2", "3", "4"]],
            schema=["item_id", "user_id", "timestamp", "relevance"],
        )

    def test_extract_if_needed(self):
        log = self.spark.createDataFrame(data=[[1], [2], [3]], schema=["test"])

        for array in [log, None, [1, 2, 2, 3]]:
            with self.subTest():
                self.assertSparkDataFrameEqual(
                    log, self.model._get_ids(array or log, "test")
                )

    def test_users_count(self):
        model = self.DerivedRec()
        with self.assertRaises(AttributeError):
            model.users_count
        model.fit(self.log)
        self.assertEqual(model.users_count, 1)

    def test_items_count(self):
        model = self.DerivedRec()
        with self.assertRaises(AttributeError):
            model.items_count
        model.fit(self.log)
        self.assertEqual(model.items_count, 1)

    def test_str(self):
        self.assertEqual(str(self.model), "DerivedRec")
>>>>>>> b8f46c09
<|MERGE_RESOLUTION|>--- conflicted
+++ resolved
@@ -1,5 +1,4 @@
 # pylint: disable-all
-<<<<<<< HEAD
 from datetime import datetime
 from typing import Optional
 
@@ -53,7 +52,7 @@
 def test_extract_if_needed(spark, model, array):
     log = spark.createDataFrame(data=[[1], [2], [3]], schema=["test"])
     assert sorted(
-        list(model._extract_unique(log, log, "test").toPandas()["test"])
+        list(model._get_ids(log, log, "test").toPandas()["test"])
     ) == [1, 2, 3]
 
 
@@ -72,72 +71,4 @@
 
 
 def test_str(model):
-    assert str(model) == "DerivedRec"
-=======
-from typing import Dict, Optional
-
-from pyspark.sql import DataFrame
-from pyspark.sql.types import StructType
-from tests.pyspark_testcase import PySparkTest
-
-from replay.models.base_rec import Recommender
-
-
-class RecTestCase(PySparkTest):
-    class DerivedRec(Recommender):
-        def _fit(
-            self,
-            log: DataFrame,
-            user_features: Optional[DataFrame] = None,
-            item_features: Optional[DataFrame] = None,
-        ) -> None:
-            pass
-
-        def _predict(
-            self,
-            log: DataFrame,
-            k: int,
-            users: DataFrame,
-            items: DataFrame,
-            user_features: Optional[DataFrame] = None,
-            item_features: Optional[DataFrame] = None,
-            filter_seen_items: bool = True,
-        ) -> DataFrame:
-            pass
-
-    def setUp(self):
-        self.model = self.DerivedRec()
-        self.empty_df = self.spark.createDataFrame(
-            data=[], schema=StructType([])
-        )
-        self.log = self.spark.createDataFrame(
-            data=[["1", "2", "3", "4"]],
-            schema=["item_id", "user_id", "timestamp", "relevance"],
-        )
-
-    def test_extract_if_needed(self):
-        log = self.spark.createDataFrame(data=[[1], [2], [3]], schema=["test"])
-
-        for array in [log, None, [1, 2, 2, 3]]:
-            with self.subTest():
-                self.assertSparkDataFrameEqual(
-                    log, self.model._get_ids(array or log, "test")
-                )
-
-    def test_users_count(self):
-        model = self.DerivedRec()
-        with self.assertRaises(AttributeError):
-            model.users_count
-        model.fit(self.log)
-        self.assertEqual(model.users_count, 1)
-
-    def test_items_count(self):
-        model = self.DerivedRec()
-        with self.assertRaises(AttributeError):
-            model.items_count
-        model.fit(self.log)
-        self.assertEqual(model.items_count, 1)
-
-    def test_str(self):
-        self.assertEqual(str(self.model), "DerivedRec")
->>>>>>> b8f46c09
+    assert str(model) == "DerivedRec"